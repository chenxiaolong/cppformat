/*
 Mock allocator.

 Copyright (c) 2014, Victor Zverovich
 All rights reserved.

 Redistribution and use in source and binary forms, with or without
 modification, are permitted provided that the following conditions are met:

 1. Redistributions of source code must retain the above copyright notice, this
    list of conditions and the following disclaimer.
 2. Redistributions in binary form must reproduce the above copyright notice,
    this list of conditions and the following disclaimer in the documentation
    and/or other materials provided with the distribution.

 THIS SOFTWARE IS PROVIDED BY THE COPYRIGHT HOLDERS AND CONTRIBUTORS "AS IS" AND
 ANY EXPRESS OR IMPLIED WARRANTIES, INCLUDING, BUT NOT LIMITED TO, THE IMPLIED
 WARRANTIES OF MERCHANTABILITY AND FITNESS FOR A PARTICULAR PURPOSE ARE
 DISCLAIMED. IN NO EVENT SHALL THE COPYRIGHT OWNER OR CONTRIBUTORS BE LIABLE FOR
 ANY DIRECT, INDIRECT, INCIDENTAL, SPECIAL, EXEMPLARY, OR CONSEQUENTIAL DAMAGES
 (INCLUDING, BUT NOT LIMITED TO, PROCUREMENT OF SUBSTITUTE GOODS OR SERVICES;
 LOSS OF USE, DATA, OR PROFITS; OR BUSINESS INTERRUPTION) HOWEVER CAUSED AND
 ON ANY THEORY OF LIABILITY, WHETHER IN CONTRACT, STRICT LIABILITY, OR TORT
 (INCLUDING NEGLIGENCE OR OTHERWISE) ARISING IN ANY WAY OUT OF THE USE OF THIS
 SOFTWARE, EVEN IF ADVISED OF THE POSSIBILITY OF SUCH DAMAGE.
 */

#ifndef FMT_MOCK_ALLOCATOR_H_
#define FMT_MOCK_ALLOCATOR_H_

#include "gmock/gmock.h"

template <typename T>
class MockAllocator {
 public:
  MockAllocator() {}
  MockAllocator(const MockAllocator &) {}
  typedef T value_type;
  MOCK_METHOD2_T(allocate, T *(std::size_t n, const void *h));
  MOCK_METHOD2_T(deallocate, void (T *p, std::size_t n));
};

template <typename Allocator>
class AllocatorRef {
 private:
  Allocator *alloc_;

 public:
  typedef typename Allocator::value_type value_type;

  explicit AllocatorRef(Allocator *alloc = 0) : alloc_(alloc) {}

  AllocatorRef(const AllocatorRef &other) : alloc_(other.alloc_) {}

  AllocatorRef& operator=(const AllocatorRef &other) {
    alloc_ = other.alloc_;
    return *this;
  }

#if FMT_USE_RVALUE_REFERENCES
 private:
  void move(AllocatorRef &other) {
    alloc_ = other.alloc_;
    other.alloc_ = 0;
  }

 public:
  AllocatorRef(AllocatorRef &&other) {
    move(other);
  }

  AllocatorRef& operator=(AllocatorRef &&other) {
    assert(this != &other);
    move(other);
    return *this;
  }
#endif

  Allocator *get() const { return alloc_; }

<<<<<<< HEAD
  value_type *allocate(std::size_t n,  const void *h) {
#if FMT_USE_ALLOCATOR_TRAITS
    return std::allocator_traits<Allocator>::allocate(*alloc_, n, h);
#else
    return alloc_->allocate(n, h);
#endif
  }
  void deallocate(value_type *p, std::size_t n) { alloc_->deallocate(p, n); }
=======
  value_type* allocate(std::size_t n) {
    return fmt::internal::allocate(*alloc_, n);
  }
  void deallocate(value_type* p, std::size_t n) { alloc_->deallocate(p, n); }
>>>>>>> a502decd
};

#endif  // FMT_MOCK_ALLOCATOR_H_<|MERGE_RESOLUTION|>--- conflicted
+++ resolved
@@ -36,8 +36,8 @@
   MockAllocator() {}
   MockAllocator(const MockAllocator &) {}
   typedef T value_type;
-  MOCK_METHOD2_T(allocate, T *(std::size_t n, const void *h));
-  MOCK_METHOD2_T(deallocate, void (T *p, std::size_t n));
+  MOCK_METHOD1_T(allocate, T* (std::size_t n));
+  MOCK_METHOD2_T(deallocate, void (T* p, std::size_t n));
 };
 
 template <typename Allocator>
@@ -78,21 +78,10 @@
 
   Allocator *get() const { return alloc_; }
 
-<<<<<<< HEAD
-  value_type *allocate(std::size_t n,  const void *h) {
-#if FMT_USE_ALLOCATOR_TRAITS
-    return std::allocator_traits<Allocator>::allocate(*alloc_, n, h);
-#else
-    return alloc_->allocate(n, h);
-#endif
-  }
-  void deallocate(value_type *p, std::size_t n) { alloc_->deallocate(p, n); }
-=======
   value_type* allocate(std::size_t n) {
     return fmt::internal::allocate(*alloc_, n);
   }
   void deallocate(value_type* p, std::size_t n) { alloc_->deallocate(p, n); }
->>>>>>> a502decd
 };
 
 #endif  // FMT_MOCK_ALLOCATOR_H_