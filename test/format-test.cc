--- conflicted
+++ resolved
@@ -129,61 +129,12 @@
   EXPECT_PRED_FORMAT1(WriteChecker<wchar_t>(), value)
 }  // namespace
 
-<<<<<<< HEAD
-TEST(StringRefTest, Ctor) {
-  EXPECT_STREQ("abc", StringRef("abc").data());
-  EXPECT_EQ(3u, StringRef("abc").size());
-
-  EXPECT_STREQ("defg", StringRef(std::string("defg")).data());
-  EXPECT_EQ(4u, StringRef(std::string("defg")).size());
-
-#if FMT_HAS_STRING_VIEW
-  EXPECT_STREQ("hijk", StringRef(std::string_view("hijk")).data());
-  EXPECT_EQ(4u, StringRef(std::string_view("hijk")).size());
-#endif
-
-#if FMT_HAS_EXPERIMENTAL_STRING_VIEW
-  EXPECT_STREQ("hijk", StringRef(std::experimental::string_view("hijk")).data());
-  EXPECT_EQ(4u, StringRef(std::experimental::string_view("hijk")).size());
-#endif
-}
-
-TEST(StringRefTest, ConvertToString) {
-  std::string s = StringRef("abc").to_string();
-  EXPECT_EQ("abc", s);
-
-#if FMT_HAS_STRING_VIEW
-  StringRef str_ref("defg");
-  std::string_view sv = static_cast<std::string_view>(str_ref);
-  EXPECT_EQ("defg", sv);
-#endif
-
-#if FMT_HAS_EXPERIMENTAL_STRING_VIEW
-  StringRef str_ref("defg");
-  std::experimental::string_view sv = static_cast<std::experimental::string_view>(str_ref);
-  EXPECT_EQ("defg", sv);
-#endif
-}
-
-TEST(CStringRefTest, Ctor) {
-  EXPECT_STREQ("abc", CStringRef("abc").c_str());
-  EXPECT_STREQ("defg", CStringRef(std::string("defg")).c_str());
-
-#if FMT_HAS_STRING_VIEW
-  EXPECT_STREQ("hijk", CStringRef(std::string_view("hijk")).c_str());
-#endif
-
-#if FMT_HAS_EXPERIMENTAL_STRING_VIEW
-  EXPECT_STREQ("hijk", CStringRef(std::experimental::string_view("hijk")).c_str());
-#endif
-=======
 TEST(StringViewTest, Ctor) {
   EXPECT_STREQ("abc", string_view("abc").data());
   EXPECT_EQ(3u, string_view("abc").size());
 
   EXPECT_STREQ("defg", string_view(std::string("defg")).data());
   EXPECT_EQ(4u, string_view(std::string("defg")).size());
->>>>>>> a502decd
 }
 
 TEST(WriterTest, NotCopyConstructible) {
@@ -191,95 +142,7 @@
 }
 
 TEST(WriterTest, NotCopyAssignable) {
-<<<<<<< HEAD
-  EXPECT_FALSE(std::is_copy_assignable<BasicWriter<char> >::value);
-}
-#endif
-
-TEST(WriterTest, Ctor) {
-  MemoryWriter w;
-  EXPECT_EQ(0u, w.size());
-  EXPECT_STREQ("", w.c_str());
-  EXPECT_EQ("", w.str());
-}
-
-#if FMT_USE_RVALUE_REFERENCES
-
-void check_move_writer(const std::string &str, MemoryWriter &w) {
-  MemoryWriter w2(std::move(w));
-  // Move shouldn't destroy the inline content of the first writer.
-  EXPECT_EQ(str, w.str());
-  EXPECT_EQ(str, w2.str());
-}
-
-TEST(WriterTest, MoveCtor) {
-  MemoryWriter w;
-  w << "test";
-  check_move_writer("test", w);
-  // This fills the inline buffer, but doesn't cause dynamic allocation.
-  std::string s;
-  for (int i = 0; i < fmt::internal::INLINE_BUFFER_SIZE; ++i)
-    s += '*';
-  w.clear();
-  w << s;
-  check_move_writer(s, w);
-  const char *inline_buffer_ptr = w.data();
-  // Adding one more character causes the content to move from the inline to
-  // a dynamically allocated buffer.
-  w << '*';
-  MemoryWriter w2(std::move(w));
-  // Move should rip the guts of the first writer.
-  EXPECT_EQ(inline_buffer_ptr, w.data());
-  EXPECT_EQ(s + '*', w2.str());
-}
-
-void CheckMoveAssignWriter(const std::string &str, MemoryWriter &w) {
-  MemoryWriter w2;
-  w2 = std::move(w);
-  // Move shouldn't destroy the inline content of the first writer.
-  EXPECT_EQ(str, w.str());
-  EXPECT_EQ(str, w2.str());
-}
-
-TEST(WriterTest, MoveAssignment) {
-  MemoryWriter w;
-  w << "test";
-  CheckMoveAssignWriter("test", w);
-  // This fills the inline buffer, but doesn't cause dynamic allocation.
-  std::string s;
-  for (int i = 0; i < fmt::internal::INLINE_BUFFER_SIZE; ++i)
-    s += '*';
-  w.clear();
-  w << s;
-  CheckMoveAssignWriter(s, w);
-  const char *inline_buffer_ptr = w.data();
-  // Adding one more character causes the content to move from the inline to
-  // a dynamically allocated buffer.
-  w << '*';
-  MemoryWriter w2;
-  w2 = std::move(w);
-  // Move should rip the guts of the first writer.
-  EXPECT_EQ(inline_buffer_ptr, w.data());
-  EXPECT_EQ(s + '*', w2.str());
-}
-
-#endif  // FMT_USE_RVALUE_REFERENCES
-
-TEST(WriterTest, Allocator) {
-  typedef testing::StrictMock< MockAllocator<char> > MockAllocator;
-  typedef AllocatorRef<MockAllocator> TestAllocator;
-  MockAllocator alloc;
-  fmt::BasicMemoryWriter<char, TestAllocator> w((TestAllocator(&alloc)));
-  std::size_t size =
-      static_cast<std::size_t>(1.5 * fmt::internal::INLINE_BUFFER_SIZE);
-  std::vector<char> mem(size);
-  EXPECT_CALL(alloc, allocate(size, 0)).WillOnce(testing::Return(&mem[0]));
-  for (int i = 0; i < fmt::internal::INLINE_BUFFER_SIZE + 1; ++i)
-    w << '*';
-  EXPECT_CALL(alloc, deallocate(&mem[0], size));
-=======
   EXPECT_FALSE(std::is_copy_assignable<fmt::writer>::value);
->>>>>>> a502decd
 }
 
 TEST(WriterTest, Data) {
@@ -1205,14 +1068,6 @@
 }
 
 TEST(FormatterTest, FormatIntLocale) {
-<<<<<<< HEAD
-  ScopedMock<LocaleMock> mock;
-  lconv lc = lconv();
-  char sep[] = "--";
-  lc.thousands_sep = sep;
-  EXPECT_CALL(mock, localeconv()).Times(3).WillRepeatedly(testing::Return(&lc));
-=======
->>>>>>> a502decd
   EXPECT_EQ("123", format("{:n}", 123));
   EXPECT_EQ("1,234", format("{:n}", 1234));
   EXPECT_EQ("1,234,567", format("{:n}", 1234567));
@@ -1220,16 +1075,6 @@
 
 struct ConvertibleToLongLong {
   operator long long() const { return 1LL << 32; }
-};
-
-TEST(FormatterTest, FormatConvertibleToLongLong) {
-  EXPECT_EQ("100000000", format("{:x}", ConvertibleToLongLong()));
-}
-
-struct ConvertibleToLongLong {
-  operator fmt::LongLong() const {
-    return fmt::LongLong(1) << 32;
-  }
 };
 
 TEST(FormatterTest, FormatConvertibleToLongLong) {
@@ -1379,28 +1224,11 @@
     return it;
   }
 
-<<<<<<< HEAD
-#if FMT_HAS_STRING_VIEW
-TEST(FormatterTest, FormatStringView) {
-  EXPECT_EQ("test", format("{0}", std::string_view("test")));
-}
-#endif
-
-#if FMT_HAS_EXPERIMENTAL_STRING_VIEW
-TEST(FormatterTest, FormatExperimentalStringView) {
-	EXPECT_EQ("test", format("{0}", std::experimental::string_view("test")));
-}
-#endif
-
-void format_arg(fmt::BasicFormatter<char> &f, const char *, const Date &d) {
-  f.writer() << d.year() << '-' << d.month() << '-' << d.day();
-=======
   auto format(const Date &d, context &ctx) {
     format_to(ctx.begin(), "{}-{}-{}", d.year(), d.month(), d.day());
     return ctx.begin();
   }
 };
->>>>>>> a502decd
 }
 
 TEST(FormatterTest, FormatCustom) {
@@ -1593,11 +1421,7 @@
             format("({:+06.2f})", join(v2.begin(), v2.end(), ", ")));
 
   EXPECT_EQ(L"(1, 2, 3)", format(L"({})", join(v1, v1 + 3, L", ")));
-<<<<<<< HEAD
-  EXPECT_EQ("1, 2, 3", format("{0:{1}}", join(v1, v1 + 3, ", "), 1)); 
-=======
   EXPECT_EQ("1, 2, 3", format("{0:{1}}", join(v1, v1 + 3, ", "), 1));
->>>>>>> a502decd
 
 #if FMT_HAS_GXX_CXX11
   EXPECT_EQ("(1, 2, 3)", format("({})", join(v1, ", ")));
@@ -1634,28 +1458,6 @@
       format_message(42, "{} happened", "something"));
 }
 
-<<<<<<< HEAD
-class test_class
-{
-public:
-  std::string format_message(int id, const char *format,const fmt::ArgList &args) const {
-    MemoryWriter w;
-    w.write("[{}] ", id);
-    w.write(format, args);
-    return w.str();
-  }
-  FMT_VARIADIC_CONST(std::string, format_message, int, const char *)
-};
-
-TEST(FormatTest, ConstFormatMessage) {
-  test_class c;
-  EXPECT_EQ("[42] something happened",
-    c.format_message(42, "{} happened", "something"));
-}
-
-#if FMT_USE_VARIADIC_TEMPLATES
-=======
->>>>>>> a502decd
 template<typename... Args>
 void print_error(const char *file, int line, const char *format,
                  const Args & ... args) {
@@ -1706,11 +1508,7 @@
   EXPECT_EQ("0", fmt::format("{}", A));
 }
 
-<<<<<<< HEAD
-#if __cplusplus >= 201103L
-=======
 #if FMT_USE_STRONG_ENUMS
->>>>>>> a502decd
 enum TestFixedEnum : short { B };
 
 TEST(FormatTest, FixedEnum) {
@@ -1718,10 +1516,6 @@
 }
 #endif
 
-<<<<<<< HEAD
-class MockArgFormatter :
-    public fmt::internal::ArgFormatterBase<MockArgFormatter, char> {
-=======
 using buffer_range = fmt::back_insert_range<fmt::internal::buffer>;
 
 class mock_arg_formatter :
@@ -1729,7 +1523,6 @@
  private:
   MOCK_METHOD1(call, void (int value));
 
->>>>>>> a502decd
  public:
   using base = fmt::internal::arg_formatter_base<buffer_range>;
   using range = buffer_range;
@@ -1761,18 +1554,6 @@
   custom_format("{}", 42);
 }
 
-<<<<<<< HEAD
-void convert(int);
-
-// Check if there is no collision with convert function in the global namespace.
-TEST(FormatTest, ConvertCollision) {
-  fmt::format("{}", 42);
-}
-
-TEST(FormatTest, Regression) {
-  fmt::format("...........{:<77777.7p}", "foo");
-}
-=======
 TEST(FormatTest, NonNullTerminatedFormatString) {
   EXPECT_EQ("42", format(string_view("{}foo", 2), 42));
 }
@@ -2180,5 +1961,4 @@
                "cannot switch from automatic to manual argument indexing",
                int, int);
 }
-#endif  // FMT_USE_CONSTEXPR
->>>>>>> a502decd
+#endif  // FMT_USE_CONSTEXPR